<<<<<<< HEAD
# ApproxGNN

Python version >= 3.10 required.
=======
# ApproxGNN: A Pretrained GNN for Parameter Prediction in Design Space Exploration for Approximate Computing

In this repository, we present the main parts of the algorithms and the neural network models needed for constructing the predictor. All sources are in the [model](model) folder.

Moreover, we will publish the pretrained models and training data, an example is in [data](data) folder.

This is a draft of the repository and will be updated upon acceptance.
>>>>>>> 4a2ec787
<|MERGE_RESOLUTION|>--- conflicted
+++ resolved
@@ -1,13 +1,9 @@
-<<<<<<< HEAD
-# ApproxGNN
-
-Python version >= 3.10 required.
-=======
 # ApproxGNN: A Pretrained GNN for Parameter Prediction in Design Space Exploration for Approximate Computing
 
-In this repository, we present the main parts of the algorithms and the neural network models needed for constructing the predictor. All sources are in the [model](model) folder.
+In this repository, we present the main parts of the algorithms and the neural network models needed for constructing the predictor. All sources are in the [approxgnn](approxgnn) folder.
 
-Moreover, we will publish the pretrained models and training data, an example is in [data](data) folder.
+Moreover, we will publish the pretrained models and training data, examples are in the [data](data) and [pretrained](pretrained) folders.
 
 This is a draft of the repository and will be updated upon acceptance.
->>>>>>> 4a2ec787
+
+Python version >= 3.10 is required.